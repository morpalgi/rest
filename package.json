--- conflicted
+++ resolved
@@ -21,12 +21,7 @@
   },
   "license": "MIT",
   "devDependencies": {
-<<<<<<< HEAD
-=======
     "lerna": "2.0.0-beta.37",
-    "flow-bin": "^0.37.4",
-    "eslint": "^3.7.1",
->>>>>>> f3bbae3d
     "babel-eslint": "^7.0.0",
     "eslint": "^3.7.1",
     "eslint-config-airbnb": "^12.0.0",
@@ -37,8 +32,7 @@
     "eslint-plugin-jsx-a11y": "^2.2.3",
     "eslint-plugin-react": "^6.3.0",
     "eslint-plugin-require-jsdoc": "^1.0.4",
-    "flow-bin": "0.39.0",
-    "lerna": "2.0.0-beta.32"
+    "flow-bin": "0.39.0"
   },
   "dependencies": {
     "@accounts/client": "0.0.4-alpha.98931215"
