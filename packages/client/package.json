--- conflicted
+++ resolved
@@ -55,12 +55,8 @@
     "webpack-node-externals": "^1.5.4"
   },
   "dependencies": {
-<<<<<<< HEAD
     "@accounts/common": "0.0.3",
-=======
-    "@accounts/client": "0.0.4-alpha.98931215",
-    "@accounts/common": "0.0.4-alpha.98931215",
->>>>>>> 04edb3bd
+    "@accounts/client": "0.0.3",
     "es6-promise": "^4.0.5",
     "lodash": "^4.16.4"
   }
