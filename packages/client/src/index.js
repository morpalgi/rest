<<<<<<< HEAD
import { AccountsError } from '@accounts/common';
=======
// @flow

import AccountsClient from '@accounts/client';
import type { TransportInterface } from '@accounts/client';
import type {
  CreateUserType,
  PasswordLoginUserType,
  LoginReturnType,
} from '@accounts/common';

export type OptionsType = {
  apiHost: string,
  rootPath: string
};
>>>>>>> 04edb3bd

const headers = new Headers();
headers.append('Content-Type', 'application/json');

<<<<<<< HEAD
export class RestClient {
  constructor(options) {
    this.options = options;
  }
  async fetch(route, args) {
    const res = await fetch(`${this.options.server}${this.options.path}/${route}`, {
=======
export default class Client {
  constructor(options: OptionsType) {
    // Enforce flow interface on current class
    // eslint-disable-next-line no-unused-expressions
    (this: TransportInterface);
    this.options = options;
  }

  async fetch(route: string, args: Object): Promise<any> {
    const res = await fetch(`${this.options.apiHost}${this.options.rootPath}/${route}`, {
>>>>>>> 04edb3bd
      headers,
      ...args,
    });
    if (res) {
      if (res.status >= 400 && res.status < 600) {
        const {
          message,
          loginInfo,
          errorCode,
        } = JSON.parse(await res.json());
        throw new AccountsError(message, loginInfo, errorCode);
      }
      return await res.json();
      // eslint-disable-next-line no-else-return
    } else {
      throw new Error('Server did not return a response');
    }
  }
<<<<<<< HEAD
  loginWithPassword(user, password) {
=======

  loginWithPassword(user: PasswordLoginUserType, password: string): Promise<LoginReturnType> {
>>>>>>> 04edb3bd
    return this.fetch('loginWithPassword', {
      method: 'POST',
      body: JSON.stringify({
        user,
        password,
      }),
    });
  }
<<<<<<< HEAD
  createUser(user) {
=======

  async createUser(user: CreateUserType): Promise<string> {
>>>>>>> 04edb3bd
    return this.fetch('createUser', {
      method: 'POST',
      body: JSON.stringify({ user }),
    });
  }
<<<<<<< HEAD
  refreshTokens(accessToken, refreshToken) {
=======

  refreshTokens(accessToken: string, refreshToken: string): Promise<LoginReturnType> {
>>>>>>> 04edb3bd
    return this.fetch('refreshTokens', {
      method: 'POST',
      body: JSON.stringify({
        accessToken,
        refreshToken,
      }),
    });
  }
<<<<<<< HEAD
  logout(accessToken) {
=======

  logout(accessToken: string): Promise<void> {
>>>>>>> 04edb3bd
    return this.fetch('logout', {
      method: 'POST',
      body: JSON.stringify({
        accessToken,
      }),
    });
  }
<<<<<<< HEAD
  verifyEmail(token) {
=======

  verifyEmail(token: string): Promise<void> {
>>>>>>> 04edb3bd
    return this.fetch('verifyEmail', {
      method: 'POST',
      body: JSON.stringify({
        token,
      }),
    });
  }
<<<<<<< HEAD
  resetPassword(token, newPassword) {
=======

  resetPassword(token: string, newPassword: string): Promise<void> {
>>>>>>> 04edb3bd
    return this.fetch('resetPassword', {
      method: 'POST',
      body: JSON.stringify({
        token,
        newPassword,
      }),
    });
  }
<<<<<<< HEAD
  sendVerificationEmail(userId, email) {
=======

  sendVerificationEmail(userId: string, email: string): Promise<void> {
>>>>>>> 04edb3bd
    return this.fetch('sendVerificationEmail', {
      method: 'POST',
      body: JSON.stringify({
        userId,
        email,
      }),
    });
  }
<<<<<<< HEAD
  sendResetPasswordEmail(userId, email) {
=======

  sendResetPasswordEmail(userId: string, email: string): Promise<void> {
>>>>>>> 04edb3bd
    return this.fetch('sendResetPasswordEmail', {
      method: 'POST',
      body: JSON.stringify({
        userId,
        email,
      }),
    });
  }
<<<<<<< HEAD
}

export default RestClient;

const authFetch = async (path, request) => {
  await this.accounts.resumeSession();
  const tokens = this.accounts.tokens();
=======

  options: OptionsType;
}

const authFetch = async(path: string, request: Object) => {
  await AccountsClient.resumeSession();
  const tokens = AccountsClient.tokens();
>>>>>>> 04edb3bd
  const headers = new Headers({ // eslint-disable-line no-shadow
    'Content-Type': 'application/json',
  });
  if (tokens.accessToken) {
    headers.set('accounts-access-token', tokens.accessToken);
  }
  if (request.headers) {
    for (const pair of request.headers.entries()) {
      headers.set(pair[0], pair[1]);
    }
  }
  return fetch(new Request(path, {
    ...request,
    headers,
  }));
};

export { authFetch };<|MERGE_RESOLUTION|>--- conflicted
+++ resolved
@@ -1,6 +1,3 @@
-<<<<<<< HEAD
-import { AccountsError } from '@accounts/common';
-=======
 // @flow
 
 import AccountsClient from '@accounts/client';
@@ -15,19 +12,10 @@
   apiHost: string,
   rootPath: string
 };
->>>>>>> 04edb3bd
 
 const headers = new Headers();
 headers.append('Content-Type', 'application/json');
 
-<<<<<<< HEAD
-export class RestClient {
-  constructor(options) {
-    this.options = options;
-  }
-  async fetch(route, args) {
-    const res = await fetch(`${this.options.server}${this.options.path}/${route}`, {
-=======
 export default class Client {
   constructor(options: OptionsType) {
     // Enforce flow interface on current class
@@ -38,18 +26,13 @@
 
   async fetch(route: string, args: Object): Promise<any> {
     const res = await fetch(`${this.options.apiHost}${this.options.rootPath}/${route}`, {
->>>>>>> 04edb3bd
       headers,
       ...args,
     });
     if (res) {
       if (res.status >= 400 && res.status < 600) {
-        const {
-          message,
-          loginInfo,
-          errorCode,
-        } = JSON.parse(await res.json());
-        throw new AccountsError(message, loginInfo, errorCode);
+        const json = await res.json();
+        throw new Error(json);
       }
       return await res.json();
       // eslint-disable-next-line no-else-return
@@ -57,12 +40,8 @@
       throw new Error('Server did not return a response');
     }
   }
-<<<<<<< HEAD
-  loginWithPassword(user, password) {
-=======
 
   loginWithPassword(user: PasswordLoginUserType, password: string): Promise<LoginReturnType> {
->>>>>>> 04edb3bd
     return this.fetch('loginWithPassword', {
       method: 'POST',
       body: JSON.stringify({
@@ -71,23 +50,15 @@
       }),
     });
   }
-<<<<<<< HEAD
-  createUser(user) {
-=======
 
   async createUser(user: CreateUserType): Promise<string> {
->>>>>>> 04edb3bd
     return this.fetch('createUser', {
       method: 'POST',
       body: JSON.stringify({ user }),
     });
   }
-<<<<<<< HEAD
-  refreshTokens(accessToken, refreshToken) {
-=======
 
   refreshTokens(accessToken: string, refreshToken: string): Promise<LoginReturnType> {
->>>>>>> 04edb3bd
     return this.fetch('refreshTokens', {
       method: 'POST',
       body: JSON.stringify({
@@ -96,12 +67,8 @@
       }),
     });
   }
-<<<<<<< HEAD
-  logout(accessToken) {
-=======
 
   logout(accessToken: string): Promise<void> {
->>>>>>> 04edb3bd
     return this.fetch('logout', {
       method: 'POST',
       body: JSON.stringify({
@@ -109,12 +76,8 @@
       }),
     });
   }
-<<<<<<< HEAD
-  verifyEmail(token) {
-=======
 
   verifyEmail(token: string): Promise<void> {
->>>>>>> 04edb3bd
     return this.fetch('verifyEmail', {
       method: 'POST',
       body: JSON.stringify({
@@ -122,12 +85,8 @@
       }),
     });
   }
-<<<<<<< HEAD
-  resetPassword(token, newPassword) {
-=======
 
   resetPassword(token: string, newPassword: string): Promise<void> {
->>>>>>> 04edb3bd
     return this.fetch('resetPassword', {
       method: 'POST',
       body: JSON.stringify({
@@ -136,12 +95,8 @@
       }),
     });
   }
-<<<<<<< HEAD
-  sendVerificationEmail(userId, email) {
-=======
 
   sendVerificationEmail(userId: string, email: string): Promise<void> {
->>>>>>> 04edb3bd
     return this.fetch('sendVerificationEmail', {
       method: 'POST',
       body: JSON.stringify({
@@ -150,12 +105,8 @@
       }),
     });
   }
-<<<<<<< HEAD
-  sendResetPasswordEmail(userId, email) {
-=======
 
   sendResetPasswordEmail(userId: string, email: string): Promise<void> {
->>>>>>> 04edb3bd
     return this.fetch('sendResetPasswordEmail', {
       method: 'POST',
       body: JSON.stringify({
@@ -164,15 +115,6 @@
       }),
     });
   }
-<<<<<<< HEAD
-}
-
-export default RestClient;
-
-const authFetch = async (path, request) => {
-  await this.accounts.resumeSession();
-  const tokens = this.accounts.tokens();
-=======
 
   options: OptionsType;
 }
@@ -180,21 +122,17 @@
 const authFetch = async(path: string, request: Object) => {
   await AccountsClient.resumeSession();
   const tokens = AccountsClient.tokens();
->>>>>>> 04edb3bd
   const headers = new Headers({ // eslint-disable-line no-shadow
     'Content-Type': 'application/json',
   });
   if (tokens.accessToken) {
-    headers.set('accounts-access-token', tokens.accessToken);
-  }
-  if (request.headers) {
-    for (const pair of request.headers.entries()) {
-      headers.set(pair[0], pair[1]);
-    }
+    headers.append('accounts-access-token', tokens.accessToken);
   }
   return fetch(new Request(path, {
+    ...{
+      headers,
+    },
     ...request,
-    headers,
   }));
 };
 
